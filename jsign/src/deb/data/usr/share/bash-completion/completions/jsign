# jsign completion

_jsign()
{
    COMPREPLY=()
    local cur prev
    _get_comp_words_by_ref cur prev

    local commands="sign timestamp extract remove tag"

    declare -A opts
    opts["sign"]="-s --keystore --storepass --storetype -a --alias --keypass --keyfile -c --certfile -t --tsaurl -r --tsretries -w --tsretrywait -n --name -u --url --proxyUrl --proxyUser --proxyPass --replace -e --encoding --detached --quiet --verbose --debug -h --help"
    opts["timestamp"]="-t --tsaurl -r --tsretries -w --tsretrywait --proxyUrl --proxyUser --proxyPass"
    opts["extract"]="--format"
    opts["remove"]=""
    opts["tag"]="--value"

    # completion of the first token (either a command or a sign option)
    if [[ $COMP_CWORD == 1 ]]; then
        COMPREPLY=( $(compgen -W "${commands} ${opts[sign]}" -- "$cur") )
        return 0
    fi

    local command="${COMP_WORDS[1]}"
    if [[ $command == -* ]]; then
        command="sign"
    fi

    local opts="${opts[$command]}"

    # completion for the command options
    if [[ "$cur" == -* ]]; then
        COMPREPLY=( $(compgen -W "${opts}" -- "$cur") )
        return 0
    fi

    local pattern="!*.@(exe|dll|cpl|ocx|sys|scr|drv|efi|ps1|psm1|psd1|vbs|vbe|js|jse|ps1xml|wsf|msi|msp|cab|cat|appx|appxbundle|msix|msixbundle|navx|app|nupkg)"

    case $prev in
        -s|--keystore|--keyfile|-c|--certfile)
            _filedir
            return 0
            ;;
        --storetype)
<<<<<<< HEAD
            COMPREPLY=( $( compgen -W 'JKS JCEKS PKCS12 PKCS11 AWS AZUREKEYVAULT DIGICERTONE ESIGNER ETOKEN GARASIGN GOOGLECLOUD HASHICORPVAULT ORACLECLOUD SIGNSERVER VENAFI TRUSTEDSIGNING YUBIKEY NITROKEY OPENPGP OPENSC PIV' -- "$cur" ) )
=======
            COMPREPLY=( $( compgen -W 'JKS JCEKS PKCS12 PKCS11 AWS AZUREKEYVAULT DIGICERTONE ESIGNER ETOKEN GARASIGN GOOGLECLOUD HASHICORPVAULT ORACLECLOUD SIGNPATH SIGNSERVER TRUSTEDSIGNING YUBIKEY NITROKEY OPENPGP OPENSC PIV' -- "$cur" ) )
>>>>>>> d5f7f2e7
            return 0
            ;;
        --storepass|-a|--alias|--keypass|-t|--tsaurl|-r|--tsretries|-w|--tsretrywait|-n|--name|-u|--url|--proxyUrl|--proxyUser|--proxyPass|--value)
            # argument required but no completions available
            return 0
            ;;
        --encoding|-e)
            COMPREPLY=( $( compgen -W 'UTF-8 UTF-16 UTF-16LE UTF-16BE ISO-8859-1 ISO-8859-15 Windows-1252' -- "$cur" ) )
            return 0
            ;;
        --format)
            COMPREPLY=( $( compgen -W 'PEM DER' -- "$cur" ) )
            return 0
            ;;
        -h|--help)
            # no argument
            return 0
            ;;
    esac

    COMPREPLY=( $( compgen -f -X "$pattern" -- "$cur" ) $( compgen -d -- "$cur" ) )

} &&
complete -F _jsign -o filenames jsign<|MERGE_RESOLUTION|>--- conflicted
+++ resolved
@@ -42,11 +42,7 @@
             return 0
             ;;
         --storetype)
-<<<<<<< HEAD
-            COMPREPLY=( $( compgen -W 'JKS JCEKS PKCS12 PKCS11 AWS AZUREKEYVAULT DIGICERTONE ESIGNER ETOKEN GARASIGN GOOGLECLOUD HASHICORPVAULT ORACLECLOUD SIGNSERVER VENAFI TRUSTEDSIGNING YUBIKEY NITROKEY OPENPGP OPENSC PIV' -- "$cur" ) )
-=======
-            COMPREPLY=( $( compgen -W 'JKS JCEKS PKCS12 PKCS11 AWS AZUREKEYVAULT DIGICERTONE ESIGNER ETOKEN GARASIGN GOOGLECLOUD HASHICORPVAULT ORACLECLOUD SIGNPATH SIGNSERVER TRUSTEDSIGNING YUBIKEY NITROKEY OPENPGP OPENSC PIV' -- "$cur" ) )
->>>>>>> d5f7f2e7
+            COMPREPLY=( $( compgen -W 'JKS JCEKS PKCS12 PKCS11 AWS AZUREKEYVAULT DIGICERTONE ESIGNER ETOKEN GARASIGN GOOGLECLOUD HASHICORPVAULT ORACLECLOUD SIGNPATH SIGNSERVER VENAFI TRUSTEDSIGNING YUBIKEY NITROKEY OPENPGP OPENSC PIV' -- "$cur" ) )
             return 0
             ;;
         --storepass|-a|--alias|--keypass|-t|--tsaurl|-r|--tsretries|-w|--tsretrywait|-n|--name|-u|--url|--proxyUrl|--proxyUser|--proxyPass|--value)
